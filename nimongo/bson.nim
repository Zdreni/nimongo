--- conflicted
+++ resolved
@@ -465,7 +465,6 @@
     )
 
 proc geo*(loc: GeoPoint): Bson =
-<<<<<<< HEAD
     ## Convert array of two floats into Bson as MongoDB Geo-Point.
     return Bson(
         key: "",
@@ -473,16 +472,6 @@
         valueArray: @[loc[0].toBson(), loc[1].toBson()]
     )
 
-proc `()`*(bs: Bson, key: string, val: Bson): Bson {.discardable.} =
-    ## Add field to bson object
-    result = bs
-=======
-  ## Convert array of two floats into Bson as MongoDB Geo-Point.
-  return Bson(
-    key: "",
-    kind: BsonKindArray,
-    valueArray: @[loc[0].toBson(), loc[1].toBson()]
-  )
 proc timeUTC*(time: Time): Bson =
   ## Create UTC datetime Bson object.
   return Bson(
@@ -495,20 +484,16 @@
   ## Add field to bson object
   result = bs
   if bs.kind == BsonKindDocument:
->>>>>>> 48a79698
-    if not isNil(val):
-        var value: Bson = val
-        value.key = key
-        result.valueDocument.add(value)
-    else:
-        var value: Bson = null()
-        value.key = key
-        result.valueDocument.add(value)
-<<<<<<< HEAD
-=======
+      if not isNil(val):
+          var value: Bson = val
+          value.key = key
+          result.valueDocument.add(value)
+      else:
+          var value: Bson = null()
+          value.key = key
+          result.valueDocument.add(value)
   else:
-    raise new(Exception)
->>>>>>> 48a79698
+      raise new(Exception)
 
 proc `()`*[T](bs: Bson, key: string, values: seq[T]): Bson {.discardable.} =
     ## Add array field to bson object
